--- conflicted
+++ resolved
@@ -250,19 +250,18 @@
             raise RuntimeError("Node has no associated Flow")
         return self.flow.run(self)
 
-<<<<<<< HEAD
     def delete_cache(self) -> None:
         if self.flow is None:
             raise RuntimeError("Node has no associated Flow")
         if hasattr(self.flow.engine.cache, "delete"):
             self.flow.engine.cache.delete(self.signature)
-=======
+
     def generate(self) -> None:
         """Compute and cache this node without returning the value."""
         if self.flow is None:
             raise RuntimeError("Node has no associated Flow")
         self.flow.generate(self)
->>>>>>> 09e2b15b
+
 
 
 # ----------------------------------------------------------------------
