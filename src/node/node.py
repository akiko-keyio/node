--- conflicted
+++ resolved
@@ -45,10 +45,7 @@
 
 
 _install_log_sink()
-<<<<<<< HEAD
-=======
-
->>>>>>> 8409010c
+
 
 
 # ----------------------------------------------------------------------
@@ -442,61 +439,42 @@
         order = _topo_order(root)
 
         progress = None
-<<<<<<< HEAD
+
         tasks: Dict[Node, int] | None = None
         if self.log:
-=======
-        tasks = None
-        if self.log:
-
->>>>>>> 8409010c
+
             progress = Progress(
                 TextColumn("{task.fields[signature]}", justify="left"),
                 SpinnerColumn(),
                 TextColumn("{task.fields[status]}", justify="right"),
-<<<<<<< HEAD
+
                 console=_CONSOLE,
                 refresh_per_second=5,
             )
             tasks = {}
-=======
-
-                console=_CONSOLE,
-
-                refresh_per_second=5,
-            )
-            tasks = {
-                n: progress.add_task("", signature=n.signature, status="pending", total=None)
-                for n in order
-            }
->>>>>>> 8409010c
+
 
         orig_start = self.on_node_start
         orig_end = self.on_node_end
 
         def start_cb(n):
             if progress:
-<<<<<<< HEAD
+
                 tid = tasks.get(n)
                 if tid is not None:
                     progress.update(tid, status="running")
-=======
-                progress.update(tasks[n], status="running")
->>>>>>> 8409010c
+
             if orig_start:
                 orig_start(n)
 
         def end_cb(n, dur, cached):
             if progress:
-<<<<<<< HEAD
+
                 tid = tasks.get(n)
                 if tid is not None:
                     status = "cached" if cached else f"{dur:.1f}s"
                     progress.update(tid, status=status, completed=1)
-=======
-                status = "cached" if cached else f"{dur:.1f}s"
-                progress.update(tasks[n], status=status, completed=1)
->>>>>>> 8409010c
+
             if orig_end:
                 orig_end(n, dur, cached)
 
@@ -512,7 +490,7 @@
             with pool_cls(max_workers=self.workers) as pool:
                 def submit(node):
                     fut_map[pool.submit(self._eval_node, node)] = node
-<<<<<<< HEAD
+
                     if progress is not None:
                         tasks[node] = progress.add_task(
                             "",
@@ -520,8 +498,7 @@
                             status="pending",
                             total=None,
                         )
-=======
->>>>>>> 8409010c
+
 
                 for n in ts.get_ready():
                     submit(n)
