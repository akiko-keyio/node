"""
zen_flow.py – minimal DAG + two-tier cache (rev-6, 2025-05-31)

Fixes applied
-------------
* add missing import for WeakValueDictionary
* make MemoryLRU thread-safe
* protect ChainCache promotions with a lock
* guard ProcessPool on Windows (pickle issues)
* canonicalise `set` objects when building signatures
"""

from __future__ import annotations

import enum
import hashlib
import inspect
import os
import threading
import time
from collections.abc import Mapping, Sequence
from concurrent.futures import FIRST_COMPLETED, ProcessPoolExecutor, ThreadPoolExecutor, wait
from contextlib import contextmanager
from pathlib import Path
from typing import Any, Callable, Dict, List, Tuple
from weakref import WeakValueDictionary  # ★ NEW

import joblib
from cachetools import LRUCache
from filelock import FileLock
from loguru import logger


# ----------------------------------------------------------------------
# helpers
# ----------------------------------------------------------------------
class _Sentinel(enum.Enum):
    MISS = enum.auto()


MISS = _Sentinel.MISS


def _canonical(obj: Any) -> str:
    """Convert an object into a deterministic string representation."""
    if isinstance(obj, Node):
        return obj.signature
    if isinstance(obj, dict):
        inner = ", ".join(f"{repr(k)}: {_canonical(v)}" for k, v in sorted(obj.items()))
        return "{" + inner + "}"
    if isinstance(obj, (list, tuple)):
        inner = ", ".join(_canonical(v) for v in obj)
        return "[" + inner + "]" if isinstance(obj, list) else "(" + inner + ")"
    if isinstance(obj, set):  # ★ NEW – make set order deterministic
        inner = ", ".join(_canonical(v) for v in sorted(obj))
        return "{" + inner + "}"
    return repr(obj)


@contextmanager
def _nullcontext():
    yield


# ----------------------------------------------------------------------
# cache abstractions
# ----------------------------------------------------------------------
class Cache:
    def get(self, key: str) -> Tuple[bool, Any]: ...
    def put(self, key: str, value: Any) -> None: ...


class MemoryLRU(Cache):
    """Thread-safe in-memory LRU cache."""
    def __init__(self, maxsize: int = 512):
        self._lru: LRUCache[str, Any] = LRUCache(maxsize=maxsize)
        self._lock = threading.Lock()  # ★ NEW

    def get(self, key: str):
        with self._lock:                       # ★ NEW
            if key in self._lru:
                return True, self._lru[key]
        return False, MISS

    def put(self, key: str, value: Any):
        with self._lock:                       # ★ NEW
            self._lru[key] = value


class DiskJoblib(Cache):
    """Filesystem cache using joblib pickles.

<<<<<<< HEAD
    Results are stored under ``<func>/<expr>.pkl`` whenever possible.  If the
    expression cannot be used as a file name, the fallback ``<hash>.pkl`` is
    used and ``<hash>.py`` contains ``repr(node)`` for inspection.
=======
    Results are stored as ``<hash>.pkl``.  A human readable ``<hash>.py`` file
    containing ``repr(node)`` is also written for inspection.
>>>>>>> 51693942
    """

    def __init__(self, root: str | Path = ".cache", lock: bool = True):
        self.root = Path(root)
        self.root.mkdir(parents=True, exist_ok=True)
        self.lock = lock

<<<<<<< HEAD
    def _subdir(self, key: str) -> Path:
        fn = key.split("(", 1)[0]
        sub = self.root / fn
        sub.mkdir(parents=True, exist_ok=True)
        return sub

    def _sanitize(self, expr: str) -> str:
        safe = [c if c.isalnum() or c in "-._" else "_" for c in expr]
        return "".join(safe)[:120]

    def _expr_path(self, key: str, ext: str = ".pkl") -> Path:
        return self._subdir(key) / (self._sanitize(key) + ext)

    def _hash_path(self, key: str, ext: str = ".pkl") -> Path:
        md = hashlib.md5(key.encode()).hexdigest()
        return self._subdir(key) / (md + ext)
=======
    def _path(self, key: str, ext: str = ".pkl") -> Path:
        md = hashlib.md5(key.encode()).hexdigest()
        sub = self.root / md[:2]
        sub.mkdir(exist_ok=True)
        return sub / (md + ext)
>>>>>>> 51693942

    def get(self, key: str):
        p = self._expr_path(key)
        if p.exists():
            return True, joblib.load(p)
        p = self._hash_path(key)
        if p.exists():
            return True, joblib.load(p)
        return False, MISS

    def put(self, key: str, value: Any):
        p = self._expr_path(key)
        lock_path = str(p) + ".lock"
        ctx = FileLock(lock_path) if self.lock else _nullcontext()
        try:
            with ctx:
                joblib.dump(value, p)
        except OSError:
            p = self._hash_path(key)
            lock_path = str(p) + ".lock"
            ctx = FileLock(lock_path) if self.lock else _nullcontext()
            with ctx:
                joblib.dump(value, p)

    def save_script(self, node: "Node"):
        if self._expr_path(node.signature).exists():
            return
        p = self._hash_path(node.signature, ".py")
        with open(p, "w") as f:
            f.write(repr(node) + "\n")

    def save_script(self, node: "Node"):
        p = self._path(node.signature, ".py")
        with open(p, "w") as f:
            f.write(repr(node) + "\n")


class ChainCache(Cache):
    """Chain several caches (e.g. Memory → Disk)."""
    def __init__(self, caches: Sequence[Cache]):
        self.caches = list(caches)
        self._lock = threading.Lock()  # ★ NEW

    def get(self, key: str):
        with self._lock:               # ★ NEW – protects promotion
            for i, c in enumerate(self.caches):
                hit, val = c.get(key)
                if hit:
                    for earlier in self.caches[:i]:
                        earlier.put(key, val)
                    return True, val
        return False, MISS

    def put(self, key: str, value: Any):
        for c in self.caches:
            c.put(key, value)

    def save_script(self, node: "Node"):
        for c in self.caches:
            if hasattr(c, "save_script"):
                c.save_script(node)


# ----------------------------------------------------------------------
# DAG nodes
# ----------------------------------------------------------------------
class Node:
    __slots__ = ("fn", "args", "kwargs", "deps", "signature", "__weakref__")

    def __init__(self, fn, args: Tuple = (), kwargs: Dict | None = None):
        self.fn = fn
        self.args = tuple(args)
        self.kwargs = kwargs or {}

        self.deps: List[Node] = [
            *(a for a in self.args if isinstance(a, Node)),
            *(v for v in self.kwargs.values() if isinstance(v, Node)),
        ]
        self._detect_cycle(set())

        pieces: List[str] = []
        for arg in self.args:
            pieces.append(_canonical(arg))
        for name in sorted(self.kwargs):
            pieces.append(f"{name}={_canonical(self.kwargs[name])}")
        self.signature = f"{fn.__name__}({', '.join(pieces)})"

    def _detect_cycle(self, anc: set):
        if self in anc:
            raise ValueError("Cycle detected in DAG")
        anc.add(self)
        for d in self.deps:
            d._detect_cycle(anc)
        anc.remove(self)

    def __repr__(self):
        if _is_linear_chain(self):
            return _render_expr(self)
        script, _ = _build_script(self)
        return script


# ----------------------------------------------------------------------
# DAG helpers
# ----------------------------------------------------------------------
def _topo_order(root: Node):
    out, seen = [], set()

    def dfs(n: Node):
        if n in seen:
            return
        seen.add(n)
        for d in sorted(n.deps, key=lambda x: x.signature):
            dfs(d)
        out.append(n)

    dfs(root)
    return out


def _build_script(root: Node):
    order = _topo_order(root)
    sig2var: Dict[str, str] = {}
    mapping: Dict[Node, str] = {}
    lines: List[str] = []

    def rend(x):
        return mapping[x] if isinstance(x, Node) else repr(x)

    for n in order:
        if n.signature in sig2var:
            mapping[n] = sig2var[n.signature]
            continue
        var = f"n{len(sig2var)}"
        sig2var[n.signature] = var
        mapping[n] = var
        args_s = ", ".join(rend(a) for a in n.args)
        kw_s = ", ".join(f"{k}={rend(v)}" for k, v in n.kwargs.items())
        call = ", ".join(filter(None, (args_s, kw_s)))
        lines.append(f"{var} = {n.fn.__name__}({call})")

    lines.append(mapping[root])
    return "\n".join(lines), mapping


def _render_expr(n: Node) -> str:
    def rend(v: Any) -> str:
        return _render_expr(v) if isinstance(v, Node) else repr(v)

    args_s = ", ".join(rend(a) for a in n.args)
    kw_s = ", ".join(f"{k}={rend(v)}" for k, v in sorted(n.kwargs.items()))
    call = ", ".join(filter(None, (args_s, kw_s)))
    return f"{n.fn.__name__}({call})"


def _is_linear_chain(root: Node) -> bool:
    seen: set[Node] = set()

    def visit(n: Node) -> bool:
        if n in seen:
            return False
        seen.add(n)
        child_nodes = [d for d in n.deps if isinstance(d, Node)]
        if len(child_nodes) == 0:
            return True
        if len(child_nodes) > 1:
            return False
        return visit(child_nodes[0])

    return visit(root)


# ----------------------------------------------------------------------
# engine
# ----------------------------------------------------------------------
class Engine:
    def __init__(
        self,
        cache: Cache | None = None,
        *,
        executor: str = "thread",
        workers: int | None = None,
        log: bool = True,
        on_node_end: Callable[[Node, float, bool], None] | None = None,
        on_flow_end: Callable[[Node, float, int], None] | None = None,
    ):

        self.cache = cache or ChainCache([MemoryLRU(), DiskJoblib()])
        self.executor = executor
        self.workers = workers or (os.cpu_count() or 4)
        self.log = log
        self.on_node_end = on_node_end
        self.on_flow_end = on_flow_end

        self._exec_count = 0
        self._lock = threading.Lock()

    # ------------------------------------------------------------------
    def _resolve(self, v):
        if isinstance(v, Node):
            hit, val = self.cache.get(v.signature)
            return val if hit else None
        return v

    def _eval_node(self, n: Node):
        hit, val = self.cache.get(n.signature)
        if hit:
            if self.on_node_end:
                self.on_node_end(n, 0.0, True)
            return val

        start = time.perf_counter()
        args = [self._resolve(a) for a in n.args]
        kwargs = {k: self._resolve(v) for k, v in n.kwargs.items()}
        val = n.fn(*args, **kwargs)
        self.cache.put(n.signature, val)
        if hasattr(self.cache, "save_script"):
            self.cache.save_script(n)
        dur = time.perf_counter() - start
        if self.on_node_end:
            self.on_node_end(n, dur, False)
        with self._lock:
            self._exec_count += 1
        return val

    # ------------------------------------------------------------------
    def run(self, root: Node):
        self._exec_count = 0
        t0 = time.perf_counter()
        order = _topo_order(root)

        indeg = {n: len(n.deps) for n in order}
        succ = {n: [] for n in order}
        for n in order:
            for d in n.deps:
                succ[d].append(n)

        ready = sorted((n for n, d in indeg.items() if d == 0), key=lambda x: x.signature)
        fut_map = {}
        pool_cls = ThreadPoolExecutor if self.executor == "thread" else ProcessPoolExecutor

        with pool_cls(max_workers=self.workers) as pool:
            def submit(node):
                fut_map[pool.submit(self._eval_node, node)] = node

            for n in ready:
                submit(n)

            while fut_map:
                done, _ = wait(fut_map, return_when=FIRST_COMPLETED)
                for fut in done:
                    node = fut_map.pop(fut)
                    fut.result()          # re-raise errors immediately
                    for nxt in succ[node]:
                        indeg[nxt] -= 1
                        if indeg[nxt] == 0:
                            submit(nxt)

        wall = time.perf_counter() - t0
        if self.on_flow_end:
            self.on_flow_end(root, wall, self._exec_count)
        if self.log:
            logger.info(f"Flow done: {self._exec_count}/{len(order)} tasks executed, wall {wall:.3f}s")
        return self.cache.get(root.signature)[1]


# ----------------------------------------------------------------------
# public Flow facade
# ----------------------------------------------------------------------
class Config:
    def __init__(self, mapping: Mapping[str, Dict[str, Any]] | None = None):
        self._m = dict(mapping or {})

    def defaults(self, fn_name: str):
        return self._m.get(fn_name, {})


class Flow:
    def __init__(
        self,
        *,
        config: Config | None = None,
        cache: Cache | None = None,
        executor: str = "thread",
        workers: int | None = None,
        log: bool = True,
    ):
        self.config = config or Config()
        self.engine = Engine(cache=cache, executor=executor, workers=workers, log=log)
        self._registry: WeakValueDictionary[str, Node] = WeakValueDictionary()
        self.log = log

    def task(self):
        def deco(fn):
            sig_obj = inspect.signature(fn)

            def wrapper(*args, **kwargs):
                bound = sig_obj.bind_partial(*args, **kwargs)
                for name, val in self.config.defaults(fn.__name__).items():
                    if name not in bound.arguments:
                        bound.arguments[name] = val
                bound.apply_defaults()

                node = Node(fn, bound.args, bound.kwargs)
                cached = self._registry.get(node.signature)
                if cached is not None:
                    return cached
                self._registry[node.signature] = node
                return node

            return wrapper

        return deco

    def run(self, root: Node):
        return self.engine.run(root)


# ----------------------------------------------------------------------
# simple example
# ----------------------------------------------------------------------
if __name__ == "__main__":
    flow = Flow()

    @flow.task()
    def add(x, y):
        return x + y

    @flow.task()
    def square(z):
        return z * z

    out = flow.run(square(add(2, 3)))
    print("result =", out)  # 25<|MERGE_RESOLUTION|>--- conflicted
+++ resolved
@@ -89,15 +89,13 @@
 
 class DiskJoblib(Cache):
     """Filesystem cache using joblib pickles.
-
-<<<<<<< HEAD
+    
     Results are stored under ``<func>/<expr>.pkl`` whenever possible.  If the
     expression cannot be used as a file name, the fallback ``<hash>.pkl`` is
     used and ``<hash>.py`` contains ``repr(node)`` for inspection.
-=======
+
     Results are stored as ``<hash>.pkl``.  A human readable ``<hash>.py`` file
     containing ``repr(node)`` is also written for inspection.
->>>>>>> 51693942
     """
 
     def __init__(self, root: str | Path = ".cache", lock: bool = True):
@@ -105,7 +103,6 @@
         self.root.mkdir(parents=True, exist_ok=True)
         self.lock = lock
 
-<<<<<<< HEAD
     def _subdir(self, key: str) -> Path:
         fn = key.split("(", 1)[0]
         sub = self.root / fn
@@ -122,13 +119,7 @@
     def _hash_path(self, key: str, ext: str = ".pkl") -> Path:
         md = hashlib.md5(key.encode()).hexdigest()
         return self._subdir(key) / (md + ext)
-=======
-    def _path(self, key: str, ext: str = ".pkl") -> Path:
-        md = hashlib.md5(key.encode()).hexdigest()
-        sub = self.root / md[:2]
-        sub.mkdir(exist_ok=True)
-        return sub / (md + ext)
->>>>>>> 51693942
+
 
     def get(self, key: str):
         p = self._expr_path(key)
