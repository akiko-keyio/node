--- conflicted
+++ resolved
@@ -183,10 +183,6 @@
         "args",
         "kwargs",
         "deps",
-<<<<<<< HEAD
-=======
-        "_signature_key",
->>>>>>> df4400e2
         "signature",
         "__weakref__",
     )
@@ -261,11 +257,7 @@
         return mapping[x] if isinstance(x, Node) else _canonical(x)
 
     for n in order:
-<<<<<<< HEAD
         key = n.signature
-=======
-        key = n._signature_key
->>>>>>> df4400e2
         if key in sig2var:
             mapping[n] = sig2var[key]
             continue
