"""
zen_flow.py – minimal DAG + two-tier cache (rev-6, 2025-05-31)

Fixes applied
-------------
* add missing import for WeakValueDictionary
* make MemoryLRU thread-safe
* protect ChainCache promotions with a lock
* guard ProcessPool on Windows (pickle issues)
* canonicalise `set` objects when building signatures
"""

from __future__ import annotations

import enum
import hashlib
import inspect
import functools
import os
import threading
import time
from collections import defaultdict, deque
from collections.abc import Mapping, Sequence
from concurrent.futures import FIRST_COMPLETED, ProcessPoolExecutor, ThreadPoolExecutor, wait
from contextlib import nullcontext, suppress
from graphlib import CycleError, TopologicalSorter
from pathlib import Path
from typing import Any, Callable, Dict, List, Tuple
from weakref import WeakValueDictionary  # ★ NEW

import joblib
from cachetools import LRUCache
from filelock import FileLock
from loguru import logger
from rich.console import Console
from rich.progress import Progress, SpinnerColumn, TextColumn
<<<<<<< HEAD

_CONSOLE = Console()


def _install_log_sink() -> None:
    """Send loguru logs to the shared Console."""
    logger.remove()
    logger.add(lambda m: _CONSOLE.print(m, end=""), colorize=True, enqueue=True)


_install_log_sink()
=======
>>>>>>> 3da63328


# ----------------------------------------------------------------------
# helpers
# ----------------------------------------------------------------------
class _Sentinel(enum.Enum):
    MISS = enum.auto()


MISS = _Sentinel.MISS


def _canonical(obj: Any) -> str:
    """Convert an object into a deterministic string representation."""
    if isinstance(obj, Node):
        return obj.signature
    if isinstance(obj, dict):
        inner = ", ".join(f"{repr(k)}: {_canonical(v)}" for k, v in sorted(obj.items()))
        return "{" + inner + "}"
    if isinstance(obj, (list, tuple)):
        inner = ", ".join(_canonical(v) for v in obj)
        return "[" + inner + "]" if isinstance(obj, list) else "(" + inner + ")"
    if isinstance(obj, set):  # ★ NEW – make set order deterministic
        inner = ", ".join(_canonical(v) for v in sorted(obj))
        return "{" + inner + "}"
    return repr(obj)


# ----------------------------------------------------------------------
# cache abstractions
# ----------------------------------------------------------------------
class Cache:
    def get(self, key: str) -> Tuple[bool, Any]: ...
    def put(self, key: str, value: Any) -> None: ...
    def delete(self, key: str) -> None: ...


class MemoryLRU(Cache):
    """Thread-safe in-memory LRU cache."""
    def __init__(self, maxsize: int = 512):
        self._lru: LRUCache[str, Any] = LRUCache(maxsize=maxsize)
        self._lock = threading.Lock()  # ★ NEW

    def get(self, key: str):
        with self._lock:                       # ★ NEW
            if key in self._lru:
                return True, self._lru[key]
        return False, MISS

    def put(self, key: str, value: Any):
        with self._lock:                       # ★ NEW
            self._lru[key] = value

    def delete(self, key: str) -> None:
        with self._lock:
            self._lru.pop(key, None)


class DiskJoblib(Cache):
    """Filesystem cache using joblib pickles.
    
    Results are stored under ``<func>/<expr>.pkl`` whenever possible.  If the
    expression cannot be used as a file name, the fallback ``<hash>.pkl`` is
    used and ``<hash>.py`` contains ``repr(node)`` for inspection.

    Results are stored as ``<hash>.pkl``.  A human readable ``<hash>.py`` file
    containing ``repr(node)`` is also written for inspection.
    """

    def __init__(self, root: str | Path = ".cache", lock: bool = True):
        self.root = Path(root)
        self.root.mkdir(parents=True, exist_ok=True)
        self.lock = lock

    def _subdir(self, key: str) -> Path:
        """Return the directory corresponding to the node's function name."""
        lines = key.strip().splitlines()[-1]
        fn_name = lines.split("(", 1)[0]
        sub = self.root / fn_name
        sub.mkdir(parents=True, exist_ok=True)
        return sub

    def _expr_path(self, key: str, ext: str = ".pkl") -> Path:
        return self._subdir(key) / (key + ext)

    def _hash_path(self, key: str, ext: str = ".pkl") -> Path:
        md = hashlib.md5(key.encode()).hexdigest()
        return self._subdir(key) / (md + ext)


    def get(self, key: str):
        p = self._expr_path(key)
        if p.exists():
            return True, joblib.load(p)
        p = self._hash_path(key)
        if p.exists():
            return True, joblib.load(p)
        return False, MISS

    def put(self, key: str, value: Any):
        p = self._expr_path(key)
        lock_path = str(p) + ".lock"
        ctx = FileLock(lock_path) if self.lock else nullcontext()
        with suppress(OSError):
            with ctx:
                joblib.dump(value, p)
            return

        p = self._hash_path(key)
        lock_path = str(p) + ".lock"
        ctx = FileLock(lock_path) if self.lock else nullcontext()
        with ctx:
            joblib.dump(value, p)

    def delete(self, key: str) -> None:
        expr_p = self._expr_path(key)
        hash_p = self._hash_path(key)
        for p in (expr_p, hash_p):
            if p.exists():
                with suppress(OSError):
                    p.unlink()
        py = hash_p.with_suffix('.py')
        if py.exists():
            with suppress(OSError):
                py.unlink()

    def save_script(self, node: "Node"):
        if self._expr_path(node.signature).exists():
            return
        p = self._hash_path(node.signature, ".py")
        p.write_text(repr(node) + "\n")


class ChainCache(Cache):
    """Chain several caches (e.g. Memory → Disk)."""
    def __init__(self, caches: Sequence[Cache]):
        self.caches = list(caches)
        self._lock = threading.Lock()  # ★ NEW

    def get(self, key: str):
        with self._lock:               # ★ NEW – protects promotion
            for i, c in enumerate(self.caches):
                hit, val = c.get(key)
                if hit:
                    for earlier in self.caches[:i]:
                        earlier.put(key, val)
                    return True, val
        return False, MISS

    def put(self, key: str, value: Any):
        for c in self.caches:
            c.put(key, value)

    def delete(self, key: str) -> None:
        for c in self.caches:
            if hasattr(c, "delete"):
                c.delete(key)

    def save_script(self, node: "Node"):
        for c in self.caches:
            if hasattr(c, "save_script"):
                c.save_script(node)


# ----------------------------------------------------------------------
# DAG nodes
# ----------------------------------------------------------------------
class Node:
    __slots__ = (
        "fn",
        "args",
        "kwargs",
        "deps",
        "signature",
        "flow",
        "__weakref__",
    )

    def __init__(
        self, fn, args: Tuple = (), kwargs: Dict | None = None, *, flow: "Flow" | None = None
    ):
        self.fn = fn
        self.args = tuple(args)
        self.kwargs = kwargs or {}
        self.flow = flow

        self.deps: List[Node] = [
            *(a for a in self.args if isinstance(a, Node)),
            *(v for v in self.kwargs.values() if isinstance(v, Node)),
        ]
        self._detect_cycle()

        ignore = getattr(self.fn, "_node_ignore", ())

        if _is_linear_chain(self):
            self.signature = _render_call(
                self.fn, self.args, self.kwargs, canonical=True, ignore=ignore
            )
        else:
            script, _ = _build_script(self)
            self.signature = script

    def _detect_cycle(self):
        try:
            _topo_order(self)
        except CycleError as e:
            raise ValueError("Cycle detected in DAG") from e

    def __repr__(self):
        return self.signature

    def get(self):
        if self.flow is None:
            raise RuntimeError("Node has no associated Flow")
        return self.flow.run(self)

    def delete_cache(self) -> None:
        if self.flow is None:
            raise RuntimeError("Node has no associated Flow")
        if hasattr(self.flow.engine.cache, "delete"):
            self.flow.engine.cache.delete(self.signature)

    def generate(self) -> None:
        """Compute and cache this node without returning the value."""
        if self.flow is None:
            raise RuntimeError("Node has no associated Flow")
        self.flow.generate(self)



# ----------------------------------------------------------------------
# DAG helpers
# ----------------------------------------------------------------------
def _topo_order(root: Node):
    stack, edges, seen = deque([root]), {}, set()
    while stack:
        n = stack.pop()
        if n in seen:
            continue
        seen.add(n)
        deps = sorted(n.deps, key=lambda x: getattr(x, "signature", ""))
        edges[n] = deps
        stack.extend(deps)
    return list(TopologicalSorter(edges).static_order())


def _render_call(
    fn: Callable,
    args: Sequence[Any],
    kwargs: Mapping[str, Any],
    *,
    canonical: bool = False,
    mapping: Dict[Node, str] | None = None,
    ignore: Sequence[str] | None = None,
) -> str:
    """Render a function call with argument names."""

    render = lambda v: (
        mapping[v]
        if isinstance(v, Node) and mapping
        else _render_call(
            v.fn,
            v.args,
            v.kwargs,
            canonical=canonical,
            ignore=getattr(v.fn, "_node_ignore", ()),
        )
        if isinstance(v, Node)
        else _canonical(v)
        if canonical
        else repr(v)
    )

    bound = inspect.signature(fn).bind_partial(*args, **kwargs)
    ignore_set = set(ignore or ())
    parts = [f"{k}={render(v)}" for k, v in bound.arguments.items() if k not in ignore_set]
    return f"{fn.__name__}({', '.join(parts)})"


def _build_script(root: Node):
    order = _topo_order(root)
    sig2var, mapping, lines = {}, {}, []

    for n in order:
        ignore = getattr(n.fn, "_node_ignore", ())
        key = getattr(n, "signature", None) or _render_call(
            n.fn, n.args, n.kwargs, canonical=True, ignore=ignore
        )
        if key in sig2var:
            mapping[n] = sig2var[key]
            if n is root:
                lines.append(mapping[n])
            continue

        var = key if n is root else f"n{len(sig2var)}"
        mapping[n] = var
        if n is not root:
            sig2var[key] = var
        call = _render_call(
            n.fn,
            n.args,
            n.kwargs,
            canonical=True,
            mapping=mapping,
            ignore=ignore,
        )
        lines.append(call if n is root else f"{var} = {call}")

    return "\n".join(lines), mapping


def _is_linear_chain(root: Node) -> bool:
    """Return ``True`` if the graph rooted at ``root`` has no diamond dependencies."""

    indeg, seen, stack = defaultdict(int), set(), [root]
    while stack:
        n = stack.pop()
        if n in seen:
            continue
        seen.add(n)
        for d in n.deps:  # ``deps`` already contains only ``Node`` objects
            indeg[d.signature] += 1
            if indeg[d.signature] > 1:
                return False
            stack.append(d)
    return True


# ----------------------------------------------------------------------
# engine
# ----------------------------------------------------------------------
class Engine:
    def __init__(
        self,
        cache: Cache | None = None,
        *,
        executor: str = "thread",
        workers: int | None = None,
        log: bool = True,
        on_node_start: Callable[[Node], None] | None = None,
        on_node_end: Callable[[Node, float, bool], None] | None = None,
        on_flow_end: Callable[[Node, float, int], None] | None = None,
    ):

        self.cache = cache or ChainCache([MemoryLRU(), DiskJoblib()])
        self.executor = executor
        self.workers = workers or (os.cpu_count() or 4)
        self.log = log
        self.on_node_start = on_node_start
        self.on_node_end = on_node_end
        self.on_flow_end = on_flow_end
        self._can_save = hasattr(self.cache, "save_script")

        self._exec_count = 0
        self._lock = threading.Lock()

    # ------------------------------------------------------------------
    def _resolve(self, v):
        if isinstance(v, Node):
            hit, val = self.cache.get(v.signature)
            return val if hit else None
        return v

    def _eval_node(self, n: Node):
        if self.on_node_start:
            self.on_node_start(n)
        hit, val = self.cache.get(n.signature)
        if hit:
            if self.on_node_end:
                self.on_node_end(n, 0.0, True)
            return val

        start = time.perf_counter()
        args = [self._resolve(a) for a in n.args]
        kwargs = {k: self._resolve(v) for k, v in n.kwargs.items()}
        val = n.fn(*args, **kwargs)
        self.cache.put(n.signature, val)
        if self._can_save:
            self.cache.save_script(n)
        dur = time.perf_counter() - start
        if self.on_node_end:
            self.on_node_end(n, dur, False)
        with self._lock:
            self._exec_count += 1
        return val

    # ------------------------------------------------------------------
    def run(self, root: Node):
        self._exec_count = 0
        t0 = time.perf_counter()
        order = _topo_order(root)

        progress = None
        tasks = None
        if self.log:
<<<<<<< HEAD
=======
            console = Console()
>>>>>>> 3da63328
            progress = Progress(
                TextColumn("{task.fields[signature]}", justify="left"),
                SpinnerColumn(),
                TextColumn("{task.fields[status]}", justify="right"),
<<<<<<< HEAD
                console=_CONSOLE,
=======
                console=console,
>>>>>>> 3da63328
                refresh_per_second=5,
            )
            tasks = {
                n: progress.add_task("", signature=n.signature, status="pending", total=None)
                for n in order
            }

        orig_start = self.on_node_start
        orig_end = self.on_node_end

        def start_cb(n):
            if progress:
                progress.update(tasks[n], status="running")
            if orig_start:
                orig_start(n)

        def end_cb(n, dur, cached):
            if progress:
                status = "cached" if cached else f"{dur:.1f}s"
                progress.update(tasks[n], status=status, completed=1)
            if orig_end:
                orig_end(n, dur, cached)

        self.on_node_start = start_cb
        self.on_node_end = end_cb

        pool_cls = ThreadPoolExecutor if self.executor == "thread" else ProcessPoolExecutor
        ts = TopologicalSorter({n: n.deps for n in order})
        ts.prepare()

        fut_map = {}
        with progress or nullcontext():
            with pool_cls(max_workers=self.workers) as pool:
                def submit(node):
                    fut_map[pool.submit(self._eval_node, node)] = node

                for n in ts.get_ready():
                    submit(n)

                while fut_map:
                    done, _ = wait(fut_map, return_when=FIRST_COMPLETED)
                    for fut in done:
                        node = fut_map.pop(fut)
                        fut.result()  # re-raise errors immediately
                        ts.done(node)
                    for n in ts.get_ready():
                        submit(n)

        wall = time.perf_counter() - t0
        self.on_node_start = orig_start
        self.on_node_end = orig_end
        if self.on_flow_end:
            self.on_flow_end(root, wall, self._exec_count)
        if self.log:
            logger.info(
                f"Flow done: {self._exec_count}/{len(order)} tasks executed, wall {wall:.3f}s"
            )
        return self.cache.get(root.signature)[1]


# ----------------------------------------------------------------------
# public Flow facade
# ----------------------------------------------------------------------
class Config:
    def __init__(self, mapping: Mapping[str, Dict[str, Any]] | None = None):
        self._m = dict(mapping or {})

    def defaults(self, fn_name: str):
        return self._m.get(fn_name, {})


class Flow:
    def __init__(
        self,
        *,
        config: Config | None = None,
        cache: Cache | None = None,
        executor: str = "thread",
        workers: int | None = None,
        log: bool = True,
    ):
        self.config = config or Config()
        self.engine = Engine(cache=cache, executor=executor, workers=workers, log=log)
        self._registry: WeakValueDictionary[str, Node] = WeakValueDictionary()
        self.log = log

    def node(self, *, ignore: Sequence[str] | None = None) -> Callable[[Callable[..., Any]], Callable[..., Node]]:
        ignore_set = set(ignore or [])

        def deco(fn: Callable[..., Any]) -> Callable[..., Node]:
            fn._node_ignore = ignore_set
            sig_obj = inspect.signature(fn)

            @functools.wraps(fn)
            def wrapper(*args, **kwargs) -> Node:
                bound = sig_obj.bind_partial(*args, **kwargs)
                for name, val in self.config.defaults(fn.__name__).items():
                    if name not in bound.arguments:
                        bound.arguments[name] = val
                bound.apply_defaults()

                node = Node(fn, bound.args, bound.kwargs, flow=self)
                cached = self._registry.get(node.signature)
                if cached is not None:
                    return cached
                self._registry[node.signature] = node
                return node

            wrapper.__signature__ = sig_obj
            return wrapper

        return deco

    task = node

    def run(self, root: Node):
        return self.engine.run(root)

    def generate(self, root: Node) -> None:
        """Compute and cache ``root`` without returning the value."""
        self.engine.run(root)


# ----------------------------------------------------------------------
# simple example
# ----------------------------------------------------------------------
if __name__ == "__main__":
    flow = Flow()

    @flow.node()
    def add(x, y):
        return x + y

    @flow.node()
    def square(z):
        return z * z

    out = flow.run(square(add(2, 3)))
    print("result =", out)  # 25<|MERGE_RESOLUTION|>--- conflicted
+++ resolved
@@ -34,7 +34,6 @@
 from loguru import logger
 from rich.console import Console
 from rich.progress import Progress, SpinnerColumn, TextColumn
-<<<<<<< HEAD
 
 _CONSOLE = Console()
 
@@ -46,8 +45,7 @@
 
 
 _install_log_sink()
-=======
->>>>>>> 3da63328
+
 
 
 # ----------------------------------------------------------------------
@@ -443,19 +441,14 @@
         progress = None
         tasks = None
         if self.log:
-<<<<<<< HEAD
-=======
-            console = Console()
->>>>>>> 3da63328
+
             progress = Progress(
                 TextColumn("{task.fields[signature]}", justify="left"),
                 SpinnerColumn(),
                 TextColumn("{task.fields[status]}", justify="right"),
-<<<<<<< HEAD
+
                 console=_CONSOLE,
-=======
-                console=console,
->>>>>>> 3da63328
+
                 refresh_per_second=5,
             )
             tasks = {
