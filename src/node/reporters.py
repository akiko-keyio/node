from __future__ import annotations
# coverage: ignore-file

from typing import Dict, TYPE_CHECKING
import time
import sys
import threading
from queue import SimpleQueue, Empty

from rich.live import Live  # type: ignore[import]
from rich.console import Group  # type: ignore[import]
from rich.text import Text  # type: ignore[import]
from rich.spinner import Spinner  # type: ignore[import]
from rich.syntax import Syntax  # type: ignore[import]

from .node import Node, _render_call

IN_JUPYTER = "ipykernel" in sys.modules

if TYPE_CHECKING:  # pragma: no cover - for type checking only
    from .node import Engine

__all__ = ["RichReporter"]


class RichReporter:
    """Rich based progress reporter.

    ``RichReporter`` hooks into :class:`~node.node.Engine` callbacks to display
    live execution progress. A separate thread updates a status bar using the
    :mod:`rich` library while nodes are being executed. When running inside
    IPython or Jupyter, the output is kept within the cell; otherwise the final
    status is printed to ``stdout``.
    """

    def __init__(self, refresh_per_second: int = 20, show_script_line: bool = True):
        """Create reporter.

        Parameters
        ----------
        refresh_per_second:
            UI refresh rate.
        show_script_line:
            Display canonical script line instead of ``_render_call``.
        """

        self.refresh_per_second = refresh_per_second
        self.show_script_line = show_script_line

    def attach(self, engine: "Engine", root: Node):
        """Return a context manager bound to ``engine`` and ``root``."""
        return _RichReporterCtx(self, engine, root)


class _RichReporterCtx:
    """Context manager handling ``rich`` updates for a run."""

    def __init__(self, reporter: RichReporter, engine: "Engine", root: Node):
        self.cfg = reporter
        self.engine = engine
        self.root = root
        self.q: SimpleQueue = SimpleQueue()
        self.running: Dict[str, tuple[str, float]] = {}
        self.hits = 0
        self.hit_time = 0.0
        self.execs = 0
        self.exec_start: float | None = None
        self.exec_end: float | None = None
        self.spinner = Spinner("dots")

    @staticmethod
    def _format_dur(seconds: float) -> str:
        """Return duration string with hours and minutes."""
        if seconds >= 3600:
            h = int(seconds // 3600)
            m = int((seconds % 3600) // 60)
            s = int(seconds % 60)
            parts = [f"{h}h", f"{m}m"]
            if s:
                parts.append(f"{s}s")
            return " ".join(parts)
        if seconds >= 60:
            m = int(seconds // 60)
            s = int(seconds % 60)
            return f"{m}m {s}s" if s else f"{m}m"
        return f"{seconds:.1f}s"

    # --------------------------------------------------------------
    def __enter__(self):
        self.orig_start = self.engine.on_node_start
        self.orig_end = self.engine.on_node_end
        self.orig_flow = self.engine.on_flow_end
        self.engine.on_node_start = self._start
        self.engine.on_node_end = self._end
        self.engine.on_flow_end = self._flow
        self.total = len(self.root.order)
        self.live = Live(
            self._render(),
            refresh_per_second=self.cfg.refresh_per_second,
            transient=not IN_JUPYTER,
        )
        self.live.__enter__()
        self._stop = threading.Event()
        self.t = threading.Thread(target=self._loop, daemon=True)
        self.t.start()
        return self

    def __exit__(self, exc_type, exc, tb):
        self._stop.set()
        self.t.join()
        self._drain()
        final_render = self._render(final=True)
        self.live.update(final_render, refresh=True)
        self.live.__exit__(exc_type, exc, tb)
        if IN_JUPYTER:
            pass
        else:
            self.live.console.print(final_render)
        self.engine.on_node_start = self.orig_start
        self.engine.on_node_end = self.orig_end
        self.engine.on_flow_end = self.orig_flow

    # --------------------------------------------------------------
    def _start(self, n: Node) -> None:
        if self.cfg.show_script_line:
            call = n.lines[-1][-1]
        else:
<<<<<<< HEAD
            call = _render_call(n.fn, n.args, n.kwargs)
        label = Syntax(call, "python", theme="ansi_dark").highlight(call)
        label.rstrip()
        self.q.put(("start", n.key, label, time.perf_counter()))
=======
            call = _render_call(n.fn, n.args, n.kwargs, bound=n.bound_args)
        label = Syntax(call, "python"
        self.q.put(("start", n.key, call, time.perf_counter()))

>>>>>>> 9df154ba
        if self.orig_start:
            self.orig_start(n)

    def _end(self, n: Node, dur: float, cached: bool) -> None:
        self.q.put(("end", n.key, dur, cached))
        if self.orig_end:
            self.orig_end(n, dur, cached)

    def _flow(self, root: Node, wall: float, count: int) -> None:
        self.q.put(("flow", wall))
        if self.orig_flow:
            self.orig_flow(root, wall, count)

    # --------------------------------------------------------------
    def _loop(self) -> None:
        sleep = 1.0 / self.cfg.refresh_per_second
        while not self._stop.is_set():
            self._drain()
            self.live.update(self._render())
            time.sleep(sleep)
        self._drain()

    def _drain(self) -> None:
        while True:
            try:
                typ, *rest = self.q.get_nowait()
            except Empty:
                break
            if typ == "start":
                k, label, ts = rest
                self.running[k] = (label, ts)
            elif typ == "end":
                k, dur, cached = rest
                label, ts = self.running.pop(k, (k, time.perf_counter()))
                if cached:
                    self.hits += 1
                    self.hit_time += dur
                else:
                    self.execs += 1
                    if self.exec_start is None or ts < self.exec_start:
                        self.exec_start = ts
                    end = ts + dur
                    if self.exec_end is None or end > self.exec_end:
                        self.exec_end = end
            elif typ == "flow":
                wall = rest[0]
                if self.exec_start is None:
                    now = time.perf_counter()
                    self.exec_start = now - wall
                    self.exec_end = now
                elif self.exec_end is None:
                    self.exec_end = self.exec_start + wall

    # --------------------------------------------------------------
    def _header(self, final: bool) -> Text:
        exec_time = 0.0
        if self.exec_start is not None:
            end = (
                self.exec_end
                if final and self.exec_end is not None
                else time.perf_counter()
            )
            exec_time = end - self.exec_start
        done = self.hits + self.execs
        remain = self.total - done - len(self.running)
        avg = (exec_time) / self.execs if self.execs else 0.0
        eta = int(remain * avg)
        fmt = self._format_dur
        parts = []
        if self.hits:
            parts += [
                ("⚡️"),
                ("Cache ", "light"),
                (f"{self.hits} ", "bold"),
                (f"[{fmt(self.hit_time)}]", "gray50"),
            ]
        if self.execs:
            prefix = "\t" if parts else ""
            parts += [
                (f"{prefix}✨️"),
                ("Create ", "light"),
                (f"{int(self.execs)} ", "bold"),
                (f"[{fmt(exec_time)}]", "gray50"),
            ]
        if not final:
            prefix = "\t" if parts else ""
            parts += [
                (f"{prefix}📋️"),
                ("Pending ", "light"),
                (f"{remain} ", "bold"),
                (f"[ETA: {fmt(eta)}]", "gray50"),
            ]
        return Text.assemble(*parts)

    def _render(self, final: bool = False) -> Group:
        out = [self._header(final)]
        now = time.perf_counter()
        icon = str(self.spinner.render(now))
        for label, ts in list(self.running.values()):
            dur = self._format_dur(now - ts)
            out.append(
<<<<<<< HEAD
                Text.assemble(icon + " ", label, Text(f" [{dur}]", style="gray50"))
=======
                Group(
                    Text(icon + " "),
                    label,
                    Text(f" [{dur}]", style="gray50"),
                )
>>>>>>> 9df154ba
            )
        return Group(*out)<|MERGE_RESOLUTION|>--- conflicted
+++ resolved
@@ -125,17 +125,11 @@
         if self.cfg.show_script_line:
             call = n.lines[-1][-1]
         else:
-<<<<<<< HEAD
-            call = _render_call(n.fn, n.args, n.kwargs)
+            call = _render_call(n.fn, n.args, n.kwargs, bound=n.bound_args)
         label = Syntax(call, "python", theme="ansi_dark").highlight(call)
         label.rstrip()
         self.q.put(("start", n.key, label, time.perf_counter()))
-=======
-            call = _render_call(n.fn, n.args, n.kwargs, bound=n.bound_args)
-        label = Syntax(call, "python"
-        self.q.put(("start", n.key, call, time.perf_counter()))
-
->>>>>>> 9df154ba
+
         if self.orig_start:
             self.orig_start(n)
 
@@ -237,14 +231,10 @@
         for label, ts in list(self.running.values()):
             dur = self._format_dur(now - ts)
             out.append(
-<<<<<<< HEAD
-                Text.assemble(icon + " ", label, Text(f" [{dur}]", style="gray50"))
-=======
                 Group(
                     Text(icon + " "),
                     label,
                     Text(f" [{dur}]", style="gray50"),
                 )
->>>>>>> 9df154ba
             )
         return Group(*out)