from pathlib import Path

import yaml
import pytest
import joblib
from node.node import Node, Flow, Config, ChainCache, MemoryLRU, DiskJoblib


def test_flow_example(tmp_path):
    flow = Flow(cache=ChainCache([MemoryLRU(), DiskJoblib(tmp_path)]), log=False)

    @flow.task()
    def add(x, y):
        return x + y

    @flow.task()
    def square(z):
        return z * z

    root = square(add(2, 3))
    assert flow.run(root) == 25


def test_cache_skips_execution(tmp_path):
    flow = Flow(cache=ChainCache([MemoryLRU(), DiskJoblib(tmp_path)]), log=False)
    calls = []

    @flow.task()
    def double(x):
        calls.append(x)
        return x * 2

    node = double(4)
    assert flow.run(node) == 8
    assert calls == [4]

    # Second run should come entirely from cache
    assert flow.run(node) == 8
    assert calls == [4]


def test_defaults_override(tmp_path):
    conf = Config({"add": {"y": 5}})
    flow = Flow(config=conf, cache=ChainCache([MemoryLRU(), DiskJoblib(tmp_path)]), log=False)

    @flow.task()
    def add(x, y=1):
        return x + y

    node = add(3)
    assert flow.run(node) == 8


def test_positional_args_ignore_config(tmp_path):
    conf = Config({"add": {"y": 5}})
    flow = Flow(config=conf, cache=ChainCache([MemoryLRU(), DiskJoblib(tmp_path)]), log=False)

    @flow.task()
    def add(x, y):
        return x + y

    node = add(2, 3)
    assert flow.run(node) == 5


def test_config_from_yaml(tmp_path):
    cfg_path = Path(__file__).with_name("config.yaml")
    with open(cfg_path) as f:
        defaults = yaml.safe_load(f)

    flow = Flow(
        config=Config(defaults),
        cache=ChainCache([MemoryLRU(), DiskJoblib(tmp_path)]),
        log=False,
    )

    @flow.task()
    def add(x, y=1):
        return x + y

    node = add(3)
    assert flow.run(node) == 8


def test_build_script_repr(tmp_path):
    flow = Flow(cache=ChainCache([MemoryLRU(), DiskJoblib(tmp_path)]), log=False)

    @flow.task()
    def add(x, y):
        return x + y

    @flow.task()
    def square(z):
        return z * z

    node = square(add(2, 3))
    script = repr(node)
    assert script.strip() == "square(add(2, 3))"


def test_linear_chain_repr(tmp_path):
    flow = Flow(cache=ChainCache([MemoryLRU(), DiskJoblib(tmp_path)]), log=False)

    @flow.task()
    def f1(a):
        return a

    @flow.task()
    def f2(a):
        return a

    @flow.task()
    def f3(a):
        return a

    node = f1(f2(f3(1)))
    assert repr(node).strip() == "f1(f2(f3(1)))"

def test_diamond_dependency(tmp_path):
    flow = Flow(cache=ChainCache([MemoryLRU(), DiskJoblib(tmp_path)]), log=False)
    calls = []

    @flow.task()
    def base(x):
        calls.append("base")
        return x + 1

    @flow.task()
    def left(a):
        calls.append("left")
        return a * 2

    @flow.task()
    def right(a):
        calls.append("right")
        return a + 3

    @flow.task()
    def final(x, y):
        calls.append("final")
        return x + y

    b = base(4)
    root = final(left(b), right(b))
    expected = (4 + 1) * 2 + (4 + 1) + 3
    assert flow.run(root) == expected
    assert calls.count("base") == 1
    assert calls.count("left") == 1
    assert calls.count("right") == 1
    assert calls.count("final") == 1

    # running again should hit the cache only
    assert flow.run(root) == expected
    assert calls.count("base") == 1
    assert calls.count("left") == 1
    assert calls.count("right") == 1
    assert calls.count("final") == 1


def test_node_deduplication(tmp_path):
    flow = Flow(cache=ChainCache([MemoryLRU(), DiskJoblib(tmp_path)]), log=False)

    @flow.task()
    def add(x, y):
        return x + y

    n1 = add(1, 2)
    n2 = add(1, 2)
    assert n1 is n2


def test_repr_shared_nodes(tmp_path):
    """repr should reuse the same variable for identical nodes."""
    flow = Flow(cache=ChainCache([MemoryLRU(), DiskJoblib(tmp_path)]), log=False)

    @flow.task()
    def add(x, y):
        return x + y

    @flow.task()
    def combine(a, b):
        return a + b

    node = combine(add(1, 2), add(1, 2))
    script = repr(node).strip().splitlines()
    assert script == [
        "n0 = add(1, 2)",
        "n1 = combine(n0, n0)",
        "n1",
    ]


def test_set_canonicalization(tmp_path):
    flow = Flow(cache=ChainCache([MemoryLRU(), DiskJoblib(tmp_path)]), log=False)
    calls = []

    @flow.task()
    def identity(x):
        calls.append(1)
        return x

    n1 = identity({1, 2})
    n2 = identity({2, 1})

    assert n1.signature == n2.signature
    assert n1 is n2

    flow.run(n1)
    flow.run(n2)
    assert len(calls) == 1


def test_chaincache_promotion(tmp_path):
    mem = MemoryLRU()
    disk = DiskJoblib(tmp_path)
    flow = Flow(cache=ChainCache([mem, disk]), log=False)

    @flow.task()
    def add(x, y):
        return x + y

    node = add(2, 3)
    flow.run(node)
    assert node.signature in mem._lru

    mem._lru.clear()
    assert node.signature not in mem._lru

    flow.run(node)
    assert node.signature in mem._lru


def test_parallel_execution(tmp_path):
    flow = Flow(cache=ChainCache([MemoryLRU(), DiskJoblib(tmp_path)]), executor="thread", workers=2, log=False)

    @flow.task()
    def slow(v):
        import time
        time.sleep(0.2)
        return v

    @flow.task()
    def combine(a, b):
        return a + b

    root = combine(slow(1), slow(2))
    import time
    t0 = time.perf_counter()
    assert flow.run(root) == 3
    elapsed = time.perf_counter() - t0
    assert elapsed < 0.4


def test_cycle_detection():
    """Creating a node that depends on itself should raise."""
    def ident(x):
        return x

    node = Node.__new__(Node)
    with pytest.raises(ValueError):
        Node.__init__(node, ident, (node,), {})


def test_dict_canonicalization(tmp_path):
    flow = Flow(cache=ChainCache([MemoryLRU(), DiskJoblib(tmp_path)]), log=False)

    @flow.task()
    def ident(x):
        return x

    n1 = ident({"a": 1, "b": 2})
    n2 = ident({"b": 2, "a": 1})

    assert n1.signature == n2.signature
    assert n1 is n2


def test_callbacks_invoked(tmp_path):
    events = []

    def on_node_end(node, dur, cached):
        events.append(("node", cached))

    def on_flow_end(root, wall, count):
        events.append(("flow", count))

    flow = Flow(
        cache=ChainCache([MemoryLRU(), DiskJoblib(tmp_path)]),
        log=False,
    )
    flow.engine.on_node_end = on_node_end
    flow.engine.on_flow_end = on_flow_end

    @flow.task()
    def add(x, y):
        return x + y

    node = add(1, 2)
    assert flow.run(node) == 3
    assert events == [("node", False), ("flow", 1)]

    events.clear()
    assert flow.run(node) == 3
    assert events == [("node", True), ("flow", 0)]


def test_cache_scripts(tmp_path):
    disk = DiskJoblib(tmp_path)
    flow = Flow(cache=ChainCache([MemoryLRU(), disk]), log=False)

    @flow.task()
    def base(x):
        return x + 1

    @flow.task()
    def left(a):
        return a * 2

    @flow.task()
    def right(a):
        return a + 3

    @flow.task()
    def final(x, y):
        return x + y

    b = base(4)
    root = final(left(b), right(b))
    expected = (4 + 1) * 2 + (4 + 1) + 3
    assert flow.run(root) == expected

    pkls = sorted(tmp_path.rglob("*.pkl"))
    pys = sorted(tmp_path.rglob("*.py"))
    assert len(pkls) == 4
<<<<<<< HEAD
    for p in pkls:
        if len(p.stem) == 32:
            py = p.with_suffix(".py")
            assert py.exists()
        else:
            assert not p.with_suffix(".py").exists()
    assert len(pys) == sum(len(p.stem) == 32 for p in pkls)


def test_cache_fallback_hash(tmp_path, monkeypatch):
    disk = DiskJoblib(tmp_path)
    flow = Flow(cache=ChainCache([MemoryLRU(), disk]), log=False)

    @flow.task()
    def inc(x):
        return x + 1

    orig_dump = joblib.dump

    def bad_first_dump(obj, path, *args, **kwargs):
        if not hasattr(bad_first_dump, "done"):
            bad_first_dump.done = True
            raise OSError("fail")
        return orig_dump(obj, path, *args, **kwargs)

    monkeypatch.setattr(joblib, "dump", bad_first_dump)

    node = inc(5)
    assert flow.run(node) == 6

    expr_file = disk._expr_path(node.signature)
    assert not expr_file.exists()

    pkl = disk._hash_path(node.signature)
    assert pkl.exists()
    assert pkl.with_suffix(".py").exists()
=======
    assert len(pys) == 4
    for p in pkls:
        assert len(p.stem) == 32
        py = p.with_suffix(".py")
        assert py.exists()
>>>>>>> 51693942
<|MERGE_RESOLUTION|>--- conflicted
+++ resolved
@@ -332,7 +332,7 @@
     pkls = sorted(tmp_path.rglob("*.pkl"))
     pys = sorted(tmp_path.rglob("*.py"))
     assert len(pkls) == 4
-<<<<<<< HEAD
+
     for p in pkls:
         if len(p.stem) == 32:
             py = p.with_suffix(".py")
@@ -369,10 +369,3 @@
     pkl = disk._hash_path(node.signature)
     assert pkl.exists()
     assert pkl.with_suffix(".py").exists()
-=======
-    assert len(pys) == 4
-    for p in pkls:
-        assert len(p.stem) == 32
-        py = p.with_suffix(".py")
-        assert py.exists()
->>>>>>> 51693942
