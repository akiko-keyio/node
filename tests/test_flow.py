from pathlib import Path
from contextlib import nullcontext
import threading

import yaml  # type: ignore[import]
import pytest
from node.node import Node, Config, ChainCache, MemoryLRU, DiskJoblib


def test_flow_example(flow_factory):
    flow = flow_factory()

    @flow.node()
    def add(x, y):
        return x + y

    @flow.node()
    def square(z):
        return z * z

    root = square(add(2, 3))
    assert flow.run(root) == 25


def test_node_get(flow_factory):
    flow = flow_factory()

    @flow.node()
    def add(x, y):
        return x + y

    node = add(2, 3)
    assert node.get() == 5
    # Second call should reuse cache
    assert node.get() == 5


def test_generate_populates_cache(flow_factory):
    flow = flow_factory()
    calls = []

    @flow.node()
    def inc(x):
        calls.append(x)
        return x + 1

    node = inc(2)
    res = node.generate()
    assert res is None
    assert calls == [2]
    # get should reuse cache without recomputing
    assert node.get() == 3
    assert calls == [2]


def test_cache_skips_execution(flow_factory):
    flow = flow_factory()
    calls = []

    @flow.node()
    def double(x):
        calls.append(x)
        return x * 2

    node = double(4)
    assert flow.run(node) == 8
    assert calls == [4]

    # Second run should come entirely from cache
    assert flow.run(node) == 8
    assert calls == [4]


def test_create_overwrites_cache(flow_factory):
    flow = flow_factory()
    calls = []

    @flow.node()
    def add(x):
        calls.append(x)
        return x + 1

    node = add(1)
    assert flow.run(node) == 2
    assert calls == [1]
    # cache hit
    assert node.get() == 2
    assert calls == [1]

    assert node.create() == 2
    assert calls == [1, 1]
    # subsequent run uses cache again
    assert node.get() == 2
    assert calls == [1, 1]


def test_defaults_override(flow_factory):
    conf = Config({"add": {"y": 5}})
    flow = flow_factory(config=conf)

    @flow.node()
    def add(x, y=1):
        return x + y

    node = add(3)
    assert flow.run(node) == 8


def test_positional_args_ignore_config(flow_factory):
    conf = Config({"add": {"y": 5}})
    flow = flow_factory(config=conf)

    @flow.node()
    def add(x, y):
        return x + y

    node = add(2, 3)
    assert flow.run(node) == 5


def test_config_from_yaml(flow_factory):
    cfg_path = Path(__file__).with_name("config.yaml")
    with open(cfg_path) as f:
        defaults = yaml.safe_load(f)

    flow = flow_factory(config=Config(defaults))

    @flow.node()
    def add(x, y=1):
        return x + y

    node = add(3)
    assert flow.run(node) == 8


def test_build_script_repr(flow_factory):
    flow = flow_factory()

    @flow.node()
    def add(x, y):
        return x + y

    @flow.node()
    def square(z):
        return z * z

    node = square(add(2, 3))
    script = repr(node).strip().splitlines()
    var = node.deps[0].key
    assert script == [
        f"{var} = add(x=2, y=3)",
        f"{node.key} = square(z={var})",
    ]


def test_linear_chain_repr(flow_factory):
    flow = flow_factory()

    @flow.node()
    def f1(a):
        return a

    @flow.node()
    def f2(a):
        return a

    @flow.node()
    def f3(a):
        return a

    node = f1(f2(f3(1)))
    lines = repr(node).strip().splitlines()
    v1 = node.deps[0].deps[0].key
    v2 = node.deps[0].key
    assert lines == [
        f"{v1} = f3(a=1)",
        f"{v2} = f2(a={v1})",
        f"{node.key} = f1(a={v2})",
    ]


def test_diamond_dependency(flow_factory):
    flow = flow_factory()
    calls = []

    @flow.node()
    def base(x):
        calls.append("base")
        return x + 1

    @flow.node()
    def left(a):
        calls.append("left")
        return a * 2

    @flow.node()
    def right(a):
        calls.append("right")
        return a + 3

    @flow.node()
    def final(x, y):
        calls.append("final")
        return x + y

    b = base(4)
    root = final(left(b), right(b))
    expected = (4 + 1) * 2 + (4 + 1) + 3
    assert flow.run(root) == expected
    assert calls.count("base") == 1
    assert calls.count("left") == 1
    assert calls.count("right") == 1
    assert calls.count("final") == 1

    # running again should hit the cache only
    assert flow.run(root) == expected
    assert calls.count("base") == 1
    assert calls.count("left") == 1
    assert calls.count("right") == 1
    assert calls.count("final") == 1


def test_node_deduplication(flow_factory):
    flow = flow_factory()

    @flow.node()
    def add(x, y):
        return x + y

    n1 = add(1, 2)
    n2 = add(1, 2)
    assert n1 is n2


def test_repr_shared_nodes(flow_factory):
    """repr should reuse the same variable for identical nodes."""
    flow = flow_factory()

    @flow.node()
    def add(x, y):
        return x + y

    @flow.node()
    def combine(a, b):
        return a + b

    node = combine(add(1, 2), add(1, 2))
    script = repr(node).strip().splitlines()
    var = node.deps[0].key
    assert script == [
        f"{var} = add(x=1, y=2)",
        f"{node.key} = combine(a={var}, b={var})",
    ]


def test_set_canonicalization(flow_factory):
    flow = flow_factory()
    calls = []

    @flow.node()
    def identity(x):
        calls.append(1)
        return x

    n1 = identity({1, 2})
    n2 = identity({2, 1})

    assert n1.signature == n2.signature
    assert n1 is n2

    flow.run(n1)
    flow.run(n2)
    assert len(calls) == 1


def test_chaincache_promotion(flow_factory, tmp_path):
    mem = MemoryLRU()
    disk = DiskJoblib(tmp_path)
    flow = flow_factory(cache=ChainCache([mem, disk]))

    @flow.node()
    def add(x, y):
        return x + y

    node = add(2, 3)
    flow.run(node)
    assert node.key in mem._lru

    mem._lru.clear()
    assert node.key not in mem._lru

    flow.run(node)
    assert node.key in mem._lru


def test_parallel_execution(flow_factory):
    flow = flow_factory(executor="thread", default_workers=2)

    @flow.node()
    def slow(v):
        import time

        time.sleep(0.2)
        return v

    @flow.node()
    def combine(a, b):
        return a + b

    root = combine(slow(1), slow(2))
    import time

    t0 = time.perf_counter()
    assert flow.run(root) == 3
    elapsed = time.perf_counter() - t0
    assert elapsed < 0.4


def test_node_worker_limit(flow_factory):
    flow = flow_factory(executor="thread", default_workers=4)

    @flow.node(workers=1)
    def slow(v):
        import time

        time.sleep(0.2)
        return v

    @flow.node()
    def combine(a, b):
        return a + b

    root = combine(slow(1), slow(2))
    import time

    t0 = time.perf_counter()
    assert flow.run(root) == 3
    elapsed = time.perf_counter() - t0
    assert elapsed >= 0.4


<<<<<<< HEAD
@pytest.mark.parametrize("dw,nw", [(1, None), (2, 1)])
def test_no_thread_pool_for_single_worker(flow_factory, monkeypatch, dw, nw):
    import node.node as node_module
=======
def test_single_worker_no_pool(flow_factory, monkeypatch):
    import node.node as node_module
    import time
>>>>>>> efcf846c

    called = False

    def fail_pool(*args, **kwargs):
        nonlocal called
        called = True
        raise AssertionError("ThreadPoolExecutor should not be used")

    monkeypatch.setattr(node_module, "ThreadPoolExecutor", fail_pool)

<<<<<<< HEAD
    flow = flow_factory(executor="thread", default_workers=dw)

    @flow.node(workers=nw)
    def slow(v):
        return v

    assert flow.run(slow(1)) == 1
=======
    flow = flow_factory(executor="thread", default_workers=1)

    @flow.node()
    def slow(v):
        import time

        time.sleep(0.05)
        return v

    root = slow(1)
    t0 = time.perf_counter()
    assert flow.run(root) == 1
    elapsed = time.perf_counter() - t0
    assert elapsed >= 0.05
    assert not called


def test_node_workers_no_pool(flow_factory, monkeypatch):
    import node.node as node_module
    import time

    called = False

    def fail_pool(*args, **kwargs):
        nonlocal called
        called = True
        raise AssertionError("ThreadPoolExecutor should not be used")

    monkeypatch.setattr(node_module, "ThreadPoolExecutor", fail_pool)

    flow = flow_factory(executor="thread", default_workers=2)

    @flow.node(workers=1)
    def slow(v):
        import time

        time.sleep(0.05)
        return v

    root = slow(1)
    t0 = time.perf_counter()
    assert flow.run(root) == 1
    elapsed = time.perf_counter() - t0
    assert elapsed >= 0.05
>>>>>>> efcf846c
    assert not called


def test_cycle_detection():
    """Creating a node that depends on itself should raise."""

    def ident(x):
        return x

    node = Node.__new__(Node)
    with pytest.raises(ValueError):
        Node.__init__(node, ident, (node,), {})


def test_dict_canonicalization(flow_factory):
    flow = flow_factory()

    @flow.node()
    def ident(x):
        return x

    n1 = ident({"a": 1, "b": 2})
    n2 = ident({"b": 2, "a": 1})

    assert n1.signature == n2.signature
    assert n1 is n2


def test_callbacks_invoked(flow_factory):
    events = []

    def on_node_end(node, dur, cached):
        events.append(("node", cached))

    def on_flow_end(root, wall, count):
        events.append(("flow", count))

    flow = flow_factory()
    flow.engine.on_node_end = on_node_end
    flow.engine.on_flow_end = on_flow_end

    @flow.node()
    def add(x, y):
        return x + y

    node = add(1, 2)
    assert flow.run(node) == 3
    assert events == [("node", False), ("flow", 1)]

    events.clear()
    assert flow.run(node) == 3
    assert events == [("node", True), ("flow", 0)]


def test_cache_scripts(flow_factory, tmp_path):
    disk = DiskJoblib(tmp_path)
    flow = flow_factory(cache=ChainCache([MemoryLRU(), disk]))

    @flow.node()
    def base(x):
        return x + 1

    @flow.node()
    def left(a):
        return a * 2

    @flow.node()
    def right(a):
        return a + 3

    @flow.node()
    def final(x, y):
        return x + y

    b = base(4)
    root = final(left(b), right(b))
    expected = (4 + 1) * 2 + (4 + 1) + 3
    assert flow.run(root) == expected

    pkls = sorted(tmp_path.rglob("*.pkl"))
    pys = sorted(tmp_path.rglob("*.py"))
    assert len(pkls) == 4
    assert len(pys) == 4


def test_cache_fallback_hash(flow_factory, tmp_path, monkeypatch):
    disk = DiskJoblib(tmp_path)
    flow = flow_factory(cache=ChainCache([MemoryLRU(), disk]))

    @flow.node()
    def inc(x):
        return x + 1

    orig_put = disk.put

    def bad_first_put(key, value):
        if not hasattr(bad_first_put, "done"):
            bad_first_put.done = True
            raise OSError("fail")
        return orig_put(key, value)

    monkeypatch.setattr(disk, "put", bad_first_put)

    node = inc(5)
    with pytest.raises(OSError):
        flow.run(node)


def test_ignore_signature_fields(flow_factory):
    flow = flow_factory()

    @flow.node(ignore=["large_df", "model"])
    def add(x, y, large_df=None, model=None):
        return x + y

    n1 = add(1, 2, large_df=[1, 2], model="a")
    n2 = add(1, 2, large_df=[3, 4], model="b")

    assert n1 is n2
    assert n1.signature.endswith("add(x=1, y=2)")
    assert flow.run(n1) == 3


def test_delete_cache(flow_factory, tmp_path):
    mem = MemoryLRU()
    disk = DiskJoblib(tmp_path)
    flow = flow_factory(cache=ChainCache([mem, disk]))
    calls = []

    @flow.node()
    def add(x, y):
        calls.append(1)
        return x + y

    node = add(1, 2)
    assert flow.run(node) == 3
    assert node.key in mem._lru

    p = disk._path(node.key)
    assert p.exists()

    node.delete()

    assert node.key not in mem._lru
    assert not p.exists()

    assert flow.run(node) == 3
    assert calls == [1, 1]


def test_default_reporter(flow_factory):
    class DummyReporter:
        def __init__(self):
            self.count = 0

        def attach(self, engine, root):
            self.count += 1
            return nullcontext()

    reporter = DummyReporter()
    flow = flow_factory(reporter=reporter)

    @flow.node()
    def add(x, y):
        return x + y

    node = add(1, 2)
    assert flow.run(node) == 3
    assert reporter.count == 1

    node.delete()
    extra = DummyReporter()
    assert flow.run(node, reporter=extra) == 3
    assert reporter.count == 1
    assert extra.count == 1


def test_concurrent_node_construction(flow_factory):
    flow = flow_factory()

    @flow.node()
    def add(x, y):
        return x + y

    results = []

    def build():
        results.append(add(1, 2))

    threads = [threading.Thread(target=build) for _ in range(8)]
    for t in threads:
        t.start()
    for t in threads:
        t.join()

    assert all(r is results[0] for r in results)


def test_deep_chain_signature(flow_factory):
    flow = flow_factory(cache=MemoryLRU())

    @flow.node()
    def inc(x):
        return x + 1

    node = inc(0)
    for _ in range(200):
        node = inc(node)

    assert flow.run(node) == 201<|MERGE_RESOLUTION|>--- conflicted
+++ resolved
@@ -339,15 +339,10 @@
     assert elapsed >= 0.4
 
 
-<<<<<<< HEAD
+
 @pytest.mark.parametrize("dw,nw", [(1, None), (2, 1)])
 def test_no_thread_pool_for_single_worker(flow_factory, monkeypatch, dw, nw):
     import node.node as node_module
-=======
-def test_single_worker_no_pool(flow_factory, monkeypatch):
-    import node.node as node_module
-    import time
->>>>>>> efcf846c
 
     called = False
 
@@ -358,7 +353,7 @@
 
     monkeypatch.setattr(node_module, "ThreadPoolExecutor", fail_pool)
 
-<<<<<<< HEAD
+
     flow = flow_factory(executor="thread", default_workers=dw)
 
     @flow.node(workers=nw)
@@ -366,52 +361,7 @@
         return v
 
     assert flow.run(slow(1)) == 1
-=======
-    flow = flow_factory(executor="thread", default_workers=1)
-
-    @flow.node()
-    def slow(v):
-        import time
-
-        time.sleep(0.05)
-        return v
-
-    root = slow(1)
-    t0 = time.perf_counter()
-    assert flow.run(root) == 1
-    elapsed = time.perf_counter() - t0
-    assert elapsed >= 0.05
-    assert not called
-
-
-def test_node_workers_no_pool(flow_factory, monkeypatch):
-    import node.node as node_module
-    import time
-
-    called = False
-
-    def fail_pool(*args, **kwargs):
-        nonlocal called
-        called = True
-        raise AssertionError("ThreadPoolExecutor should not be used")
-
-    monkeypatch.setattr(node_module, "ThreadPoolExecutor", fail_pool)
-
-    flow = flow_factory(executor="thread", default_workers=2)
-
-    @flow.node(workers=1)
-    def slow(v):
-        import time
-
-        time.sleep(0.05)
-        return v
-
-    root = slow(1)
-    t0 = time.perf_counter()
-    assert flow.run(root) == 1
-    elapsed = time.perf_counter() - t0
-    assert elapsed >= 0.05
->>>>>>> efcf846c
+
     assert not called
 
 
